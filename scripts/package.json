{
  "name": "proxy-smart-scripts",
<<<<<<< HEAD
  "version": "0.0.1-alpha.202512271415.afe5b928",
=======
  "version": "0.0.1-RELEASE.202512271303.55df35ce",
>>>>>>> a8118374
  "description": "CI/CD and development scripts for Proxy Smart",
  "private": true,
  "type": "module",
  "dependencies": {
    "@octokit/rest": "^22.0.0",
    "openai": "^5.12.2"
  }
}<|MERGE_RESOLUTION|>--- conflicted
+++ resolved
@@ -1,10 +1,6 @@
 {
   "name": "proxy-smart-scripts",
-<<<<<<< HEAD
-  "version": "0.0.1-alpha.202512271415.afe5b928",
-=======
   "version": "0.0.1-RELEASE.202512271303.55df35ce",
->>>>>>> a8118374
   "description": "CI/CD and development scripts for Proxy Smart",
   "private": true,
   "type": "module",
