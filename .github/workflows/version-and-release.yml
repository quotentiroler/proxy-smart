--- conflicted
+++ resolved
@@ -112,16 +112,6 @@
           echo "build_number=$BUILD_NUMBER" >> $GITHUB_OUTPUT
           echo "short_sha=$SHORT_SHA" >> $GITHUB_OUTPUT
           
-<<<<<<< HEAD
-          # For alpha, use current base version with alpha suffix and build number
-          # Don't increment the version number here
-          NEW_VERSION="$BASE_VERSION-alpha.$BUILD_NUMBER+$SHORT_SHA"
-          
-          echo "new_version=$NEW_VERSION" >> $GITHUB_OUTPUT
-          echo "Alpha version will be: $NEW_VERSION"
-          
-      - name: Update versions for alpha build
-=======
           # For alpha, DO NOT increment version - just add alpha suffix with build number
           NEW_VERSION="$BASE_VERSION-alpha.$BUILD_NUMBER+$SHORT_SHA"
           
@@ -129,7 +119,6 @@
           echo "Alpha version will be: $NEW_VERSION (no version increment)"
           
       - name: Update versions (alpha build)
->>>>>>> fa76ca5a
         run: |
           # Set the new version in all packages
           node scripts/version.js set ${{ steps.version.outputs.new_version }}
@@ -289,16 +278,6 @@
           echo "build_number=$BUILD_NUMBER" >> $GITHUB_OUTPUT
           echo "short_sha=$SHORT_SHA" >> $GITHUB_OUTPUT
           
-<<<<<<< HEAD
-          # For beta, use current base version with beta suffix and build number
-          # Don't increment the version number here
-          NEW_VERSION="$BASE_VERSION-beta.$BUILD_NUMBER+$SHORT_SHA"
-          
-          echo "new_version=$NEW_VERSION" >> $GITHUB_OUTPUT
-          echo "Beta version will be: $NEW_VERSION"
-          
-      - name: Update versions for beta build
-=======
           # For beta, DO NOT increment version - just add beta suffix with build number
           NEW_VERSION="$BASE_VERSION-beta.$BUILD_NUMBER+$SHORT_SHA"
           
@@ -306,7 +285,6 @@
           echo "Beta version will be: $NEW_VERSION (no version increment)"
           
       - name: Update versions (beta build)
->>>>>>> fa76ca5a
         run: |
           # Set the new version in all packages
           node scripts/version.js set ${{ steps.version.outputs.new_version }}
